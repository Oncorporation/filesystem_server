--- conflicted
+++ resolved
@@ -374,9 +374,5 @@
 - Legacy MCP client support using the `"mcpServers"` format
 
 Refer to it if you need more flexibility or are working with a non-standard MCP client.
-<<<<<<< HEAD
-
-=======
->>>>>>> be3a682e
 
 <a href="https://www.buymeacoffee.com/Surn" target="_blank"><img src="images/buymeacoffee-oncorp-275.png" alt="Buy Me A Coffee" style="height: auto !important;width: 275px !important;" ></a>